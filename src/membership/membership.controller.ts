<<<<<<< HEAD
import { Controller, Get, Post, Body, Patch, Param, Delete, UseGuards, Req, UseInterceptors, UploadedFile, UnauthorizedException, BadRequestException, NotFoundException, ForbiddenException } from '@nestjs/common';
=======
import { Controller, Get, Post, Body, Patch, Param, Delete, UseGuards, Req, UseInterceptors, UploadedFile, UnauthorizedException } from '@nestjs/common';
>>>>>>> f815a73c
import { ApiTags, ApiOperation, ApiResponse, ApiBearerAuth, ApiConsumes } from '@nestjs/swagger';
import { AuthGuard } from '../auth/auth.guard';
import { Public } from '../auth/decorators/public.decorators';
import { MembershipService } from './membership.service';
import { CreateMembershipDto, UpdateMembershipDto } from './DTO/membership.dto';
import { MembershipStatus } from 'src/entities/membership/membership.entity';
<<<<<<< HEAD
import { TribeVisibility } from 'src/entities/tribe/tribe.entity';
=======
>>>>>>> f815a73c

@ApiTags('membership')
@Controller('membership')
@UseGuards(AuthGuard)
@ApiBearerAuth()
export class MembershipController {
  constructor(private readonly membershipService: MembershipService) {}

  @Get()
  @ApiOperation({ summary: 'Get all memberships' })
  @ApiResponse({ status: 200, description: 'Return all memberships.' })
  async findAll() {
    try {
      return await this.membershipService.findAll();
    } catch (error) {
      console.error('Error in findAll memberships:', error);
      throw error;
    }
  }

  @Get(':id')
  @ApiOperation({ summary: 'Get a membership by id' })
  @ApiResponse({ status: 200, description: 'Return the membership.' })
  @ApiResponse({ status: 404, description: 'Membership not found.' })
  async findOne(@Param('id') id: string) {
    try {
      return await this.membershipService.findById(id);
    } catch (error) {
      console.error('Error in findOne membership:', error);
      throw error;
    }
  }

  @Patch(':id')
  @ApiOperation({ summary: 'Update a membership' })
  @ApiResponse({ status: 200, description: 'Membership updated successfully' })
  @ApiResponse({ status: 401, description: 'Unauthorized' })
  async update(
    @Param('id') id: string,
    @Body() updateMembership: UpdateMembershipDto,
    @Req() req: any
  ) {
    try {
      if (!id) {
<<<<<<< HEAD
        throw new BadRequestException('Membership ID is required');
      }

      // Verify user has permission to update this membership
      const membership = await this.membershipService.findById(id);
      if (!membership) {
        throw new NotFoundException(`Membership with ID ${id} not found`);
      }

      // Only tribe founder or the user themselves can update the membership
      const tribe = await this.membershipService.getTribeForMembership(id);
      if (tribe.founder.toString() !== req.user.sub && membership.user.toString() !== req.user.sub) {
        throw new ForbiddenException('You do not have permission to update this membership');
      }

=======
        throw new UnauthorizedException('Membership ID is required');
      }
      console.log('Updating membership with ID:', id);
>>>>>>> f815a73c
      const updateData = {
        ...updateMembership,
        updatedAt: new Date(),
      };
      
<<<<<<< HEAD
      return await this.membershipService.update(id, updateData);
=======
      return this.membershipService.update(id, updateData);
>>>>>>> f815a73c
    } catch (error) {
      console.error('Error updating membership:', error);
      throw error;
    }
  }

  @Get('tribe/:tribeId')
  @ApiOperation({ summary: 'Get all memberships by tribe' })
  @ApiResponse({ status: 200, description: 'Return all memberships by tribe' })
<<<<<<< HEAD
  async getAllMembershipsByTribe(
    @Param('tribeId') tribeId: string,
    @Req() req: any
  ) {
    try {
      // Verify user has permission to view tribe memberships
      const hasAccess = await this.membershipService.canUserAccessTribe(tribeId, req.user.sub);
      if (!hasAccess) {
        throw new ForbiddenException('You do not have permission to view this tribe\'s memberships');
      }

      return await this.membershipService.getAllMembershipsByTribe(tribeId);
    } catch (error) {
      console.error('Error getting tribe memberships:', error);
      throw error;
    }
  }

=======
  getAllMembershipsByTribe(@Param('tribeId') tribeId: string) {
    return this.membershipService.getAllMembershipsByTribe(tribeId);
  }

>>>>>>> f815a73c
  @Get('tribe/:tribeId/status/:status')
  @ApiOperation({ summary: 'Get all memberships by tribe and status' })
  @ApiResponse({ status: 200, description: 'Return memberships by tribe and status.' })
  async getAllMembershipsByTribeAndStatus(
    @Param('tribeId') tribeId: string,
    @Param('status') status: MembershipStatus,
    @Req() req: any
  ) {
    try {
      // Verify user has permission to view tribe memberships
      const hasAccess = await this.membershipService.canUserAccessTribe(tribeId, req.user.sub);
      if (!hasAccess) {
        throw new ForbiddenException('You do not have permission to view this tribe\'s memberships');
      }

      return await this.membershipService.getAllMembershipsByTribeAndStatus(tribeId, status);
    } catch (error) {
      console.error('Error getting tribe memberships by status:', error);
      throw error;
    }
  }

  @Get('user/:userId/requests')
  @ApiOperation({ summary: 'Get all membership requests by user' })
  @ApiResponse({ status: 200, description: 'Return all membership requests by user.' })
  async getAllMembershipRequestsByUserId(
    @Param('userId') userId: string,
    @Req() req: any
  ) {
    try {
      // Verify user is requesting their own data
      if (req.user.sub !== userId) {
        throw new ForbiddenException('You can only view your own membership requests');
      }
      
      return await this.membershipService.getAllMembershipRequestsByUserId(userId);
    } catch (error) {
      console.error('Error getting user membership requests:', error);
      throw error;
    }
  }

  @Patch('exit/:userId/:tribeId')
  @ApiOperation({ summary: 'Exit from tribe' })
  @ApiResponse({ status: 200, description: 'User exited from tribe.' })
  async exitFromTribe(
    @Param('userId') userId: string,
    @Param('tribeId') tribeId: string,
    @Req() req: any
  ) {
    try {
      // Verify user is exiting their own membership
      if (req.user.sub !== userId) {
        throw new ForbiddenException('You can only exit from your own memberships');
      }

<<<<<<< HEAD
      return await this.membershipService.exitFromTribe(userId, tribeId);
    } catch (error) {
      console.error('Error exiting from tribe:', error);
      throw error;
    }
  }

=======
>>>>>>> f815a73c
  @Delete(':id')
  @ApiOperation({ summary: 'Delete a pending membership' })
  @ApiResponse({ status: 200, description: 'Membership deleted successfully' })
  @ApiResponse({ status: 404, description: 'Membership not found' })
  async remove(
    @Param('id') id: string,
    @Req() req: any
  ) {
    try {
      const membership = await this.membershipService.findById(id);
      if (!membership) {
        throw new NotFoundException(`Membership with ID ${id} not found`);
      }

      // Verify user has permission to delete this membership
      const tribe = await this.membershipService.getTribeForMembership(id);
      if (tribe.founder.toString() !== req.user.sub && membership.user.toString() !== req.user.sub) {
        throw new ForbiddenException('You do not have permission to delete this membership');
      }

      return await this.membershipService.deleteMembership(id);
    } catch (error) {
      console.error('Error deleting membership:', error);
      throw error;
    }
  }

  @Get('user/:userId')
  @ApiOperation({ 
    summary: 'Get all tribes where a user is a member or founder',
<<<<<<< HEAD
    description: 'Retrieves all tribes where the user is either a founder or an active member.'
=======
    description: 'Retrieves all tribes where the user is an active member. Includes complete tribe information, founder details, and user role.'
  })
  @ApiResponse({ 
    status: 200, 
    description: 'Returns list of tribes with complete information',
    schema: {
      type: 'array',
      items: {
        type: 'object',
        properties: {
          _id: { type: 'string', description: 'Tribe ID' },
          name: { type: 'string', description: 'Tribe name' },
          description: { type: 'string', description: 'Tribe description' },
          visibility: { type: 'string', enum: ['PUBLIC', 'PRIVATE', 'CLOSED'], description: 'Tribe visibility' },
          profilePhoto: { type: 'string', description: 'URL to tribe profile photo' },
          founder: {
            type: 'object',
            properties: {
              _id: { type: 'string', description: 'Founder ID' },
              username: { type: 'string', description: 'Founder username' },
              name: { type: 'string', description: 'Founder name' },
              surname: { type: 'string', description: 'Founder surname' },
              profilePhoto: { type: 'string', description: 'URL to founder profile photo' }
            }
          },
          userRole: { type: 'string', enum: ['FOUNDER', 'MODERATOR', 'MEMBER'], description: 'User role in tribe' },
          joinedAt: { type: 'string', format: 'date-time', description: 'When user joined the tribe' },
          createdAt: { type: 'string', format: 'date-time', description: 'When tribe was created' },
          updatedAt: { type: 'string', format: 'date-time', description: 'When tribe was last updated' }
        }
      }
    }
>>>>>>> f815a73c
  })
  @ApiResponse({ status: 200, description: 'Returns list of tribes with complete information' })
  @ApiResponse({ status: 401, description: 'Unauthorized' })
  @ApiResponse({ status: 404, description: 'User not found' })
  async getUserTribes(
    @Param('userId') userId: string,
    @Req() req: any
  ) {
    try {
      // Verify that the requesting user is either the target user or has admin rights
      if (req.user.sub !== userId) {
        throw new ForbiddenException('You can only view your own tribes');
      }

      return await this.membershipService.getUserTribes(userId);
    } catch (error) {
      console.error('Error in getUserTribes:', error);
      throw error;
    }
  }

  @Get('tribe/:tribeId/count')
  @ApiOperation({ summary: 'Get active members count for a tribe' })
  @ApiResponse({ status: 200, description: 'Returns the count of active members.' })
  async getActiveMembersCount(@Param('tribeId') tribeId: string): Promise<{ count: number }> {
    const count = await this.membershipService.getActiveMembersCount(tribeId);
    return { count };
  }
}<|MERGE_RESOLUTION|>--- conflicted
+++ resolved
@@ -1,18 +1,10 @@
-<<<<<<< HEAD
-import { Controller, Get, Post, Body, Patch, Param, Delete, UseGuards, Req, UseInterceptors, UploadedFile, UnauthorizedException, BadRequestException, NotFoundException, ForbiddenException } from '@nestjs/common';
-=======
 import { Controller, Get, Post, Body, Patch, Param, Delete, UseGuards, Req, UseInterceptors, UploadedFile, UnauthorizedException } from '@nestjs/common';
->>>>>>> f815a73c
 import { ApiTags, ApiOperation, ApiResponse, ApiBearerAuth, ApiConsumes } from '@nestjs/swagger';
 import { AuthGuard } from '../auth/auth.guard';
 import { Public } from '../auth/decorators/public.decorators';
 import { MembershipService } from './membership.service';
 import { CreateMembershipDto, UpdateMembershipDto } from './DTO/membership.dto';
 import { MembershipStatus } from 'src/entities/membership/membership.entity';
-<<<<<<< HEAD
-import { TribeVisibility } from 'src/entities/tribe/tribe.entity';
-=======
->>>>>>> f815a73c
 
 @ApiTags('membership')
 @Controller('membership')
@@ -24,26 +16,16 @@
   @Get()
   @ApiOperation({ summary: 'Get all memberships' })
   @ApiResponse({ status: 200, description: 'Return all memberships.' })
-  async findAll() {
-    try {
-      return await this.membershipService.findAll();
-    } catch (error) {
-      console.error('Error in findAll memberships:', error);
-      throw error;
-    }
+  findAll() {
+    return this.membershipService.findAll();
   }
 
   @Get(':id')
   @ApiOperation({ summary: 'Get a membership by id' })
   @ApiResponse({ status: 200, description: 'Return the membership.' })
   @ApiResponse({ status: 404, description: 'Membership not found.' })
-  async findOne(@Param('id') id: string) {
-    try {
-      return await this.membershipService.findById(id);
-    } catch (error) {
-      console.error('Error in findOne membership:', error);
-      throw error;
-    }
+  findOne(@Param('id') id: string) {
+    return this.membershipService.findById(id);
   }
 
   @Patch(':id')
@@ -53,41 +35,18 @@
   async update(
     @Param('id') id: string,
     @Body() updateMembership: UpdateMembershipDto,
-    @Req() req: any
   ) {
     try {
       if (!id) {
-<<<<<<< HEAD
-        throw new BadRequestException('Membership ID is required');
-      }
-
-      // Verify user has permission to update this membership
-      const membership = await this.membershipService.findById(id);
-      if (!membership) {
-        throw new NotFoundException(`Membership with ID ${id} not found`);
-      }
-
-      // Only tribe founder or the user themselves can update the membership
-      const tribe = await this.membershipService.getTribeForMembership(id);
-      if (tribe.founder.toString() !== req.user.sub && membership.user.toString() !== req.user.sub) {
-        throw new ForbiddenException('You do not have permission to update this membership');
-      }
-
-=======
         throw new UnauthorizedException('Membership ID is required');
       }
       console.log('Updating membership with ID:', id);
->>>>>>> f815a73c
       const updateData = {
         ...updateMembership,
         updatedAt: new Date(),
       };
       
-<<<<<<< HEAD
-      return await this.membershipService.update(id, updateData);
-=======
       return this.membershipService.update(id, updateData);
->>>>>>> f815a73c
     } catch (error) {
       console.error('Error updating membership:', error);
       throw error;
@@ -97,130 +56,48 @@
   @Get('tribe/:tribeId')
   @ApiOperation({ summary: 'Get all memberships by tribe' })
   @ApiResponse({ status: 200, description: 'Return all memberships by tribe' })
-<<<<<<< HEAD
-  async getAllMembershipsByTribe(
-    @Param('tribeId') tribeId: string,
-    @Req() req: any
-  ) {
-    try {
-      // Verify user has permission to view tribe memberships
-      const hasAccess = await this.membershipService.canUserAccessTribe(tribeId, req.user.sub);
-      if (!hasAccess) {
-        throw new ForbiddenException('You do not have permission to view this tribe\'s memberships');
-      }
-
-      return await this.membershipService.getAllMembershipsByTribe(tribeId);
-    } catch (error) {
-      console.error('Error getting tribe memberships:', error);
-      throw error;
-    }
-  }
-
-=======
   getAllMembershipsByTribe(@Param('tribeId') tribeId: string) {
     return this.membershipService.getAllMembershipsByTribe(tribeId);
   }
 
->>>>>>> f815a73c
   @Get('tribe/:tribeId/status/:status')
   @ApiOperation({ summary: 'Get all memberships by tribe and status' })
   @ApiResponse({ status: 200, description: 'Return memberships by tribe and status.' })
-  async getAllMembershipsByTribeAndStatus(
+  getAllMembershipsByTribeAndStatus(
     @Param('tribeId') tribeId: string,
-    @Param('status') status: MembershipStatus,
-    @Req() req: any
+    @Param('status') status: MembershipStatus
   ) {
-    try {
-      // Verify user has permission to view tribe memberships
-      const hasAccess = await this.membershipService.canUserAccessTribe(tribeId, req.user.sub);
-      if (!hasAccess) {
-        throw new ForbiddenException('You do not have permission to view this tribe\'s memberships');
-      }
-
-      return await this.membershipService.getAllMembershipsByTribeAndStatus(tribeId, status);
-    } catch (error) {
-      console.error('Error getting tribe memberships by status:', error);
-      throw error;
-    }
+    return this.membershipService.getAllMembershipsByTribeAndStatus(tribeId, status);
   }
 
   @Get('user/:userId/requests')
   @ApiOperation({ summary: 'Get all membership requests by user' })
   @ApiResponse({ status: 200, description: 'Return all membership requests by user.' })
-  async getAllMembershipRequestsByUserId(
-    @Param('userId') userId: string,
-    @Req() req: any
-  ) {
-    try {
-      // Verify user is requesting their own data
-      if (req.user.sub !== userId) {
-        throw new ForbiddenException('You can only view your own membership requests');
-      }
-      
-      return await this.membershipService.getAllMembershipRequestsByUserId(userId);
-    } catch (error) {
-      console.error('Error getting user membership requests:', error);
-      throw error;
-    }
+  getAllMembershipRequestsByUserId(@Param('userId') userId: string) {
+    return this.membershipService.getAllMembershipRequestsByUserId(userId);
   }
 
   @Patch('exit/:userId/:tribeId')
   @ApiOperation({ summary: 'Exit from tribe' })
   @ApiResponse({ status: 200, description: 'User exited from tribe.' })
-  async exitFromTribe(
+  exitFromTribe(
     @Param('userId') userId: string,
-    @Param('tribeId') tribeId: string,
-    @Req() req: any
+    @Param('tribeId') tribeId: string
   ) {
-    try {
-      // Verify user is exiting their own membership
-      if (req.user.sub !== userId) {
-        throw new ForbiddenException('You can only exit from your own memberships');
-      }
-
-<<<<<<< HEAD
-      return await this.membershipService.exitFromTribe(userId, tribeId);
-    } catch (error) {
-      console.error('Error exiting from tribe:', error);
-      throw error;
-    }
+    return this.membershipService.exitFromTribe(userId, tribeId);
   }
 
-=======
->>>>>>> f815a73c
   @Delete(':id')
   @ApiOperation({ summary: 'Delete a pending membership' })
   @ApiResponse({ status: 200, description: 'Membership deleted successfully' })
   @ApiResponse({ status: 404, description: 'Membership not found' })
-  async remove(
-    @Param('id') id: string,
-    @Req() req: any
-  ) {
-    try {
-      const membership = await this.membershipService.findById(id);
-      if (!membership) {
-        throw new NotFoundException(`Membership with ID ${id} not found`);
-      }
-
-      // Verify user has permission to delete this membership
-      const tribe = await this.membershipService.getTribeForMembership(id);
-      if (tribe.founder.toString() !== req.user.sub && membership.user.toString() !== req.user.sub) {
-        throw new ForbiddenException('You do not have permission to delete this membership');
-      }
-
-      return await this.membershipService.deleteMembership(id);
-    } catch (error) {
-      console.error('Error deleting membership:', error);
-      throw error;
-    }
+  remove(@Param('id') id: string) {
+    return this.membershipService.deleteMembership(id);
   }
 
   @Get('user/:userId')
   @ApiOperation({ 
     summary: 'Get all tribes where a user is a member or founder',
-<<<<<<< HEAD
-    description: 'Retrieves all tribes where the user is either a founder or an active member.'
-=======
     description: 'Retrieves all tribes where the user is an active member. Includes complete tribe information, founder details, and user role.'
   })
   @ApiResponse({ 
@@ -253,11 +130,10 @@
         }
       }
     }
->>>>>>> f815a73c
   })
-  @ApiResponse({ status: 200, description: 'Returns list of tribes with complete information' })
   @ApiResponse({ status: 401, description: 'Unauthorized' })
   @ApiResponse({ status: 404, description: 'User not found' })
+  @ApiResponse({ status: 500, description: 'Internal server error' })
   async getUserTribes(
     @Param('userId') userId: string,
     @Req() req: any
@@ -265,12 +141,12 @@
     try {
       // Verify that the requesting user is either the target user or has admin rights
       if (req.user.sub !== userId) {
-        throw new ForbiddenException('You can only view your own tribes');
+        throw new UnauthorizedException('You can only view your own tribes');
       }
 
-      return await this.membershipService.getUserTribes(userId);
+      return this.membershipService.getUserTribes(userId);
     } catch (error) {
-      console.error('Error in getUserTribes:', error);
+      console.error('Error in getUserTribes controller:', error);
       throw error;
     }
   }
