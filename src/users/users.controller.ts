import { Controller, Get, Post, Body, Patch, Param, Delete, UseGuards, Req, UseInterceptors, UploadedFile, UnauthorizedException } from '@nestjs/common';
import { UsersService } from './users.service';
import { UpdateUserDto } from './users.dto';
import { UpdateVisibilityDto } from './dto/update-visibility.dto';
import { ApiTags, ApiOperation, ApiResponse, ApiBearerAuth, ApiConsumes } from '@nestjs/swagger';
import { AuthGuard } from '../auth/auth.guard';
import { Public } from '../auth/decorators/public.decorators';
import { FileInterceptor } from '@nestjs/platform-express';
import { diskStorage } from 'multer';
import { extname } from 'path';
import * as fs from 'fs';

@ApiTags('users')
@Controller('users')
@UseGuards(AuthGuard)
@ApiBearerAuth()
export class UsersController {
  constructor(private readonly usersService: UsersService) {}

  @Get()
  @Public()
  @ApiOperation({ summary: 'Get all users' })
  @ApiResponse({ status: 200, description: 'Return all users.' })
  findAll() {
    return this.usersService.findAll();
  }

  @Get(':id')
  @Public()
  @ApiOperation({ summary: 'Get a user by id' })
  @ApiResponse({ status: 200, description: 'Return the user.' })
  @ApiResponse({ status: 404, description: 'User not found.' })
  findOne(@Param('id') id: string) {
    return this.usersService.findById(id);
  }

  @Patch(':id')
  @ApiOperation({ summary: 'Update a user' })
  @ApiResponse({ status: 200, description: 'User updated successfully' })
  @ApiResponse({ status: 401, description: 'Unauthorized' })
  @ApiConsumes('multipart/form-data')
  @UseInterceptors(
    FileInterceptor('profilePhoto', {
      storage: diskStorage({
        destination: './uploads/profiles',
        filename: (req, file, callback) => {
          const uniqueSuffix = Date.now() + '-' + Math.round(Math.random() * 1e9);
          callback(null, `${uniqueSuffix}${extname(file.originalname)}`);
        },
      }),
      fileFilter: (req, file, callback) => {
        if (!file.originalname.match(/\.(jpg|jpeg|png|gif|webp)$/)) {
          return callback(new Error('Only image files are allowed!'), false);
        }
        callback(null, true);
      },
    }),
  )
  async update(
    @Param('id') id: string,
    @Body() updateUserDto: UpdateUserDto,
    @UploadedFile() file: Express.Multer.File
  ) {
    try {
      const { profilePhoto, ...updateData } = updateUserDto;

      if (file) {
        const imageBuffer = fs.readFileSync(file.path);
        const base64ProfilePhoto = `data:${file.mimetype};base64,${imageBuffer.toString('base64')}`;
        fs.unlinkSync(file.path);
        return this.usersService.update(id, { ...updateData, profilePhoto: base64ProfilePhoto });
      }

      return this.usersService.update(id, updateData);
    } catch (error) {
      console.error('Error updating user:', error);
      throw error;
    }
  }

  @Delete(':id')
  @ApiOperation({ summary: 'Delete a user' })
  @ApiResponse({ status: 200, description: 'User successfully deleted.' })
  @ApiResponse({ status: 404, description: 'User not found.' })
  remove(@Param('id') id: string) {
    return this.usersService.delete(id);
  }

  @Post(':id/follow')
  @ApiOperation({ summary: 'Follow a user' })
  @ApiResponse({ status: 200, description: 'Successfully followed user.' })
  @ApiResponse({ status: 404, description: 'User not found.' })
<<<<<<< HEAD
  followUser(@Param('id') userToFollowId: string, @Req() req: any) {
=======
  followUser(@Param('id') userToFollowId: string, @Req() req: any): Promise<UserDocument> {
    console.log('User ID:', req.user.sub,'\nFollowing User ID:', userToFollowId);
>>>>>>> b6f0d6e2
    return this.usersService.followUser(req.user.sub, userToFollowId);
  }

  @Post(':id/unfollow')
  @ApiOperation({ summary: 'Unfollow a user' })
  @ApiResponse({ status: 200, description: 'Successfully unfollowed user.' })
  @ApiResponse({ status: 404, description: 'User not found.' })
  unfollowUser(@Param('id') userToUnfollowId: string, @Req() req: any) {
    return this.usersService.unfollowUser(req.user.sub, userToUnfollowId);
  }

  @Get(':id/followers')
  @Public()
  @ApiOperation({ summary: 'Get user followers' })
  @ApiResponse({ status: 200, description: 'Return user followers.' })
  @ApiResponse({ status: 404, description: 'User not found.' })
  getFollowers(@Param('id') id: string) {
    return this.usersService.getFollowers(id);
  }

  @Get(':id/following')
  @Public()
  @ApiOperation({ summary: 'Get users that the user is following' })
  @ApiResponse({ status: 200, description: 'Return following users.' })
  @ApiResponse({ status: 404, description: 'User not found.' })
  getFollowing(@Param('id') id: string) {
    return this.usersService.getFollowing(id);
  }

  @Patch(':id/profile-photo')
  @ApiOperation({ summary: 'Update user profile photo' })
  @ApiResponse({ status: 200, description: 'Profile photo successfully updated.' })
  @ApiResponse({ status: 404, description: 'User not found.' })
  updateProfilePhoto(
    @Param('id') id: string,
    @Body('profilePhoto') profilePhoto: string
  ) {
    return this.usersService.updateProfilePhoto(id, profilePhoto);
  }

  @Patch('me/visibility')
  @ApiOperation({ summary: 'Update current user visibility' })
  @ApiResponse({ status: 200, description: 'Visibility updated successfully' })
  @ApiResponse({ status: 401, description: 'Unauthorized' })
  @ApiResponse({ status: 404, description: 'User not found' })
  @ApiResponse({ status: 400, description: 'Bad request' })
  async updateVisibility(
    @Body() updateVisibilityDto: UpdateVisibilityDto,
    @Req() req: any
  ) {
    try {
      if (!req.user || !req.user.sub) {
        throw new UnauthorizedException('User not authenticated');
      }

      console.log('Updating visibility for user:', req.user.sub);
      console.log('New visibility:', updateVisibilityDto.visibility);

      const result = await this.usersService.updateVisibility(
        req.user.sub.toString(),
        updateVisibilityDto
      );
      
      console.log('Update result:', result);
      return result;
    } catch (error) {
      console.error('Error in updateVisibility controller:', error);
      throw error;
    }
  }
}<|MERGE_RESOLUTION|>--- conflicted
+++ resolved
@@ -90,12 +90,7 @@
   @ApiOperation({ summary: 'Follow a user' })
   @ApiResponse({ status: 200, description: 'Successfully followed user.' })
   @ApiResponse({ status: 404, description: 'User not found.' })
-<<<<<<< HEAD
-  followUser(@Param('id') userToFollowId: string, @Req() req: any) {
-=======
   followUser(@Param('id') userToFollowId: string, @Req() req: any): Promise<UserDocument> {
-    console.log('User ID:', req.user.sub,'\nFollowing User ID:', userToFollowId);
->>>>>>> b6f0d6e2
     return this.usersService.followUser(req.user.sub, userToFollowId);
   }
 
