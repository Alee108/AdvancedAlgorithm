import { Injectable, NotFoundException, BadRequestException } from '@nestjs/common';
import { InjectModel } from '@nestjs/mongoose';
import { Model, Types } from 'mongoose';
import { Post, PostDocument } from '../entities/post/post.entity';
<<<<<<< HEAD
import { CreatePostDto } from './post.dto';
import sharp from 'sharp';
=======
import { CreatePostDto, UpdatePostDto } from './post.dto';
>>>>>>> 733df033

export interface CreatePostData {
  description: string;
  location: string;
  base64Image: string;
  userId: Types.ObjectId;
}

@Injectable()
export class PostService {
  constructor(
    @InjectModel(Post.name)
    private readonly postModel: Model<PostDocument>
  ) {}

<<<<<<< HEAD
  async create(createPostData: CreatePostData): Promise<PostDocument> {
    try {
      const createdPost = new this.postModel({
        ...createPostData,
        metadata: {
          sentiment: null,
          keywords: [],
          language: null,
          category: null,
          createdAt: null
        },
        likes: 0,
        comments: []
      });
      const savedPost = await createdPost.save();
      return savedPost;
    } catch (error) {
      console.error('Error in post service create:', error);
      throw error;
    }
=======
  async create(createPostDto: CreatePostDto): Promise<PostDocument> {
    const newPost = new this.postModel(createPostDto);
    return newPost.save();
>>>>>>> 733df033
  }

  async findAll(): Promise<PostDocument[]> {
    return this.postModel
      .find()
      .populate('userId', 'name surname username profilePhoto')
      .populate('comments')
      .exec();
  }

  async findOne(id: string): Promise<PostDocument> {
    const post = await this.postModel
      .findById(id)
      .populate('userId', 'name surname username profilePhoto')
      .populate('comments')
      .exec();
    
    if (!post) {
      throw new NotFoundException(`Post with ID ${id} not found`);
    }
    return post;
  }

  async update(id: string, updatePostDto: UpdatePostDto): Promise<PostDocument> {
    const updatedPost = await this.postModel
      .findByIdAndUpdate(id, updatePostDto, { new: true })
      .populate('userId', 'name surname username profilePhoto')
      .populate('comments')
      .exec();
    
    if (!updatedPost) {
      throw new NotFoundException(`Post with ID ${id} not found`);
    }
    return updatedPost;
  }

  async delete(id: string): Promise<void> {
    const result = await this.postModel.deleteOne({ _id: id }).exec();
    if (result.deletedCount === 0) {
      throw new NotFoundException(`Post with ID ${id} not found`);
    }
  }

  async addLike(postId: string, userId: string): Promise<PostDocument> {
    try {
      const post = await this.findOne(postId);
      const userObjectId = new Types.ObjectId(userId);

      // Ensure likes array exists
      if (!post.likes) {
        post.likes = [];
      }

      // Check if user already liked the post
      const hasLiked = post.likes.some(likeId => 
        likeId.toString() === userObjectId.toString()
      );

      if (!hasLiked) {
        post.likes.push(userObjectId);
        return post.save();
      }

      return post;
    } catch (error) {
      if (error instanceof NotFoundException) {
        throw error;
      }
      throw new BadRequestException('Error adding like to post');
    }
  }

  async removeLike(postId: string, userId: string): Promise<PostDocument> {
    try {
      const post = await this.findOne(postId);
      const userObjectId = new Types.ObjectId(userId);

      // Ensure likes array exists
      if (!post.likes) {
        post.likes = [];
        return post;
      }

      post.likes = post.likes.filter(likeId => 
        likeId.toString() !== userObjectId.toString()
      );
      return post.save();
    } catch (error) {
      if (error instanceof NotFoundException) {
        throw error;
      }
      throw new BadRequestException('Error removing like from post');
    }
  }

  async findByUser(userId: string): Promise<PostDocument[]> {
    if (!Types.ObjectId.isValid(userId)) {
      throw new BadRequestException('Invalid user ID');
    }
    return this.postModel
      .find({ userId: new Types.ObjectId(userId) })
      .populate('userId', 'name surname username profilePhoto')
      .populate('comments')
      .exec();
  }



} <|MERGE_RESOLUTION|>--- conflicted
+++ resolved
@@ -2,12 +2,8 @@
 import { InjectModel } from '@nestjs/mongoose';
 import { Model, Types } from 'mongoose';
 import { Post, PostDocument } from '../entities/post/post.entity';
-<<<<<<< HEAD
-import { CreatePostDto } from './post.dto';
+import { CreatePostDto, UpdatePostDto } from './post.dto';
 import sharp from 'sharp';
-=======
-import { CreatePostDto, UpdatePostDto } from './post.dto';
->>>>>>> 733df033
 
 export interface CreatePostData {
   description: string;
@@ -23,7 +19,6 @@
     private readonly postModel: Model<PostDocument>
   ) {}
 
-<<<<<<< HEAD
   async create(createPostData: CreatePostData): Promise<PostDocument> {
     try {
       const createdPost = new this.postModel({
@@ -44,11 +39,6 @@
       console.error('Error in post service create:', error);
       throw error;
     }
-=======
-  async create(createPostDto: CreatePostDto): Promise<PostDocument> {
-    const newPost = new this.postModel(createPostDto);
-    return newPost.save();
->>>>>>> 733df033
   }
 
   async findAll(): Promise<PostDocument[]> {
